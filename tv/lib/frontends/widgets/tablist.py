--- conflicted
+++ resolved
@@ -117,12 +117,21 @@
         self.updating_animations = {}
 
     def start_updating(self, id_):
+        # The spinning wheel is constantly updating the cell value, between 
+        # validating the cell value for the drag and drop and the actual drop
+        # the cell value most likely changes, and some GUI toolkits may get
+        # confused.
+        #
+        # We'll let the underlying platform code figure out what's the best
+        # thing to do here.
+        self.view.set_volatile(True)
         if id_ in self.updating_animations:
             return
         timer_id = timer.add(0, self.pulse_updating_animation, id_)
         self.updating_animations[id_] = timer_id
 
     def stop_updating(self, id_):
+        self.view.set_volatile(False)
         if id_ not in self.updating_animations:
             return
         self.view.stop_updating_image(self.iter_map[id_])
@@ -791,55 +800,6 @@
     def on_delete_key_pressed(self):
         app.widgetapp.remove_current_feed()
 
-<<<<<<< HEAD
-    def start_updating(self, id_):
-        # Lock down drag and drop while we are updating feeds.
-=======
-    def feed_is_updating(self, info):
-        # Tell the tableview that the table may be volatile.
-        #
->>>>>>> 395ec6fb
-        # The spinning wheel is constantly updating the cell value, between 
-        # validating the cell value for the drag and drop and the actual drop
-        # the cell value most likely changes, and some GUI toolkits may get
-        # confused.
-<<<<<<< HEAD
-        self.view.set_drag_source(None)
-        TabUpdaterMixin.start_updating(self, id_)
-
-    def stop_updating(self, id_):
-        self.view.set_drag_source(FeedListDragHandler())
-        TabUpdaterMixin.stop_updating(self, id_)
-=======
-        #
-        # We'll let the underlying platform code figure out what's the best
-        # thing to do here.
-        self.view.set_volatile(True)
-        if info.id in self.updating_animations:
-            return
-        timer_id = timer.add(0, self.pulse_updating_animation, info.id)
-        self.updating_animations[info.id] = timer_id
-
-    def feed_not_updating(self, info):
-        self.view.set_volatile(False)
-        if info.id not in self.updating_animations:
-            return
-        self.view.stop_updating_image(self.iter_map[info.id])
-        timer_id = self.updating_animations.pop(info.id)
-        timer.cancel(timer_id)
-
-    def pulse_updating_animation(self, id):
-        try:
-            iter = self.iter_map[id]
-        except KeyError:
-            # feed was removed
-            del self.updating_animations[id]
-            return
-        self.view.pulse_updating_image(iter)
-        timer_id = timer.add(0.1, self.pulse_updating_animation, id)
-        self.updating_animations[id] = timer_id
->>>>>>> 395ec6fb
-
     def init_info(self, info):
         info.icon = imagepool.get_surface(info.tab_icon, size=(16, 16))
         if info.is_updating:
