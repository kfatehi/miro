--- conflicted
+++ resolved
@@ -352,11 +352,7 @@
                              Shortcut("t", MOD),
                              groups=["PlayingVideo"]),
                     Menu(_("Audio Track"), "AudioTrackMenu", [
-<<<<<<< HEAD
-                            MenuItem(_("None Available"), "NoneAvailable",
-=======
                             MenuItem(_("None Available"), "NoAudioTracks",
->>>>>>> 793cea12
                                      groups=["NeverEnabled"]),
                             ]),
                     Menu(_("Subtitles"), "SubtitlesMenu", [
